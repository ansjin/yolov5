--- conflicted
+++ resolved
@@ -1,13 +1,11 @@
-# YOLOv5 🚀 by Ultralytics, GPL-3.0 license
-
 name: CI CPU testing
 
 on: # https://help.github.com/en/actions/reference/events-that-trigger-workflows
   push:
-    branches: [master, develop]
+    branches: [ master, develop ]
   pull_request:
     # The branches below must be a subset of the branches above
-    branches: [master, develop]
+    branches: [ master, develop ]
 
 jobs:
   cpu-tests:
@@ -16,15 +14,9 @@
     strategy:
       fail-fast: false
       matrix:
-<<<<<<< HEAD
-        os: [ ubuntu-latest, macos-latest, windows-latest ]
-        python-version: [ 3.6, 3.7, 3.8, 3.9 ]
-        model: [ 'yolov5s' ]  # models to test
-=======
         os: [ubuntu-latest, macos-latest, windows-latest]
-        python-version: [3.8]
+        python-version: [3.6, 3.7, 3.8, 3.9]
         model: ['yolov5s']  # models to test
->>>>>>> 24bea5e4
 
     # Timeout: https://stackoverflow.com/a/59076067/4521646
     timeout-minutes: 50
