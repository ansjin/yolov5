--- conflicted
+++ resolved
@@ -248,10 +248,6 @@
     ax2.set_yticks(np.arange(30, 60, 5))
     ax2.set_xlim(0, 30)
     ax2.set_ylim(29, 51)
-<<<<<<< HEAD
-    ax2.set_yticks(np.arange(30, 60, 5))
-=======
->>>>>>> dd03b20b
     ax2.set_xlabel('GPU Speed (ms/img)')
     ax2.set_ylabel('COCO AP val')
     ax2.legend(loc='lower right')
